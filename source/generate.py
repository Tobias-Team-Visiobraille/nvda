#generate.py
#A part of NonVisual Desktop Access (NVDA)
#Copyright (C) 2006-2007 NVDA Contributors <http://www.nvda-project.org/>
#This file is covered by the GNU General Public License.
#See the file COPYING for more details.

"""Script to prepare an NVDA source tree for optimal execution.
This script:
* Generates Python code for COM interfaces to avoid doing this at runtime;
* Compiles source language files into binary form for use by NVDA;
* Compiles appModules, synthDrivers and brailleDisplayDrivers into Python byte code to eliminate the need to do this on launch.
This should be run prior to executing NVDA from a clean source tree for the first time and before building a binary distribution with py2exe.
"""

#Bit of a dance to force comtypes generated interfaces in to our directory
import comtypes.client
comtypes.client.gen_dir='.\\comInterfaces'
import comtypes
import sys
sys.modules['comtypes.gen']=comtypes.gen=__import__("comInterfaces",globals(),locals(),[])

import os
import sys
from glob import glob
import compileall

COM_INTERFACES = (
<<<<<<< HEAD
	("MS HTML", comtypes.client.GetModule, "mshtml.tlb"),
	("UI Automation", comtypes.client.GetModule, "typelibs/uiAutomationClient.tlb"),
=======
>>>>>>> 5a5942db
	("IAccessible 2", comtypes.client.GetModule, "typelibs/ia2.tlb"),
	("IService Provider library", comtypes.client.GetModule, "typelibs/servprov.tlb"),
	("MS Active Accessibility", comtypes.client.GetModule, "oleacc.dll"),
	("Rich Edit library", comtypes.client.GetModule, "msftedit.dll"),
	("SAPI 5", comtypes.client.CreateObject, "Sapi.SPVoice"),
)
COMPILE_DIRS = ("appModules", "synthDrivers", "brailleDisplayDrivers")

def main():
	print "COM interfaces:"
	for desc, func, interface in COM_INTERFACES:
		print "%s:" % desc,
		try:
			func(interface)
			print "done."
		except:
			print "not found."
	print

	print "Language files:"
	poFiles=glob('locale/*/LC_MESSAGES/nvda.po')
	for f in poFiles:
		print f
		os.spawnv(os.P_WAIT,r"%s\python.exe"%sys.exec_prefix,['python',r'"%s\Tools\i18n\msgfmt.py"'%sys.exec_prefix,f])
	print

	print "Byte code compilation:"
	for dir in COMPILE_DIRS:
		compileall.compile_dir(dir, maxlevels=0)

if __name__ == "__main__":
	main()
<|MERGE_RESOLUTION|>--- conflicted
+++ resolved
@@ -1,64 +1,60 @@
-#generate.py
-#A part of NonVisual Desktop Access (NVDA)
-#Copyright (C) 2006-2007 NVDA Contributors <http://www.nvda-project.org/>
-#This file is covered by the GNU General Public License.
-#See the file COPYING for more details.
-
-"""Script to prepare an NVDA source tree for optimal execution.
-This script:
-* Generates Python code for COM interfaces to avoid doing this at runtime;
-* Compiles source language files into binary form for use by NVDA;
-* Compiles appModules, synthDrivers and brailleDisplayDrivers into Python byte code to eliminate the need to do this on launch.
-This should be run prior to executing NVDA from a clean source tree for the first time and before building a binary distribution with py2exe.
-"""
-
-#Bit of a dance to force comtypes generated interfaces in to our directory
-import comtypes.client
-comtypes.client.gen_dir='.\\comInterfaces'
-import comtypes
-import sys
-sys.modules['comtypes.gen']=comtypes.gen=__import__("comInterfaces",globals(),locals(),[])
-
-import os
-import sys
-from glob import glob
-import compileall
-
-COM_INTERFACES = (
-<<<<<<< HEAD
-	("MS HTML", comtypes.client.GetModule, "mshtml.tlb"),
-	("UI Automation", comtypes.client.GetModule, "typelibs/uiAutomationClient.tlb"),
-=======
->>>>>>> 5a5942db
-	("IAccessible 2", comtypes.client.GetModule, "typelibs/ia2.tlb"),
-	("IService Provider library", comtypes.client.GetModule, "typelibs/servprov.tlb"),
-	("MS Active Accessibility", comtypes.client.GetModule, "oleacc.dll"),
-	("Rich Edit library", comtypes.client.GetModule, "msftedit.dll"),
-	("SAPI 5", comtypes.client.CreateObject, "Sapi.SPVoice"),
-)
-COMPILE_DIRS = ("appModules", "synthDrivers", "brailleDisplayDrivers")
-
-def main():
-	print "COM interfaces:"
-	for desc, func, interface in COM_INTERFACES:
-		print "%s:" % desc,
-		try:
-			func(interface)
-			print "done."
-		except:
-			print "not found."
-	print
-
-	print "Language files:"
-	poFiles=glob('locale/*/LC_MESSAGES/nvda.po')
-	for f in poFiles:
-		print f
-		os.spawnv(os.P_WAIT,r"%s\python.exe"%sys.exec_prefix,['python',r'"%s\Tools\i18n\msgfmt.py"'%sys.exec_prefix,f])
-	print
-
-	print "Byte code compilation:"
-	for dir in COMPILE_DIRS:
-		compileall.compile_dir(dir, maxlevels=0)
-
-if __name__ == "__main__":
-	main()
+#generate.py
+#A part of NonVisual Desktop Access (NVDA)
+#Copyright (C) 2006-2007 NVDA Contributors <http://www.nvda-project.org/>
+#This file is covered by the GNU General Public License.
+#See the file COPYING for more details.
+
+"""Script to prepare an NVDA source tree for optimal execution.
+This script:
+* Generates Python code for COM interfaces to avoid doing this at runtime;
+* Compiles source language files into binary form for use by NVDA;
+* Compiles appModules, synthDrivers and brailleDisplayDrivers into Python byte code to eliminate the need to do this on launch.
+This should be run prior to executing NVDA from a clean source tree for the first time and before building a binary distribution with py2exe.
+"""
+
+#Bit of a dance to force comtypes generated interfaces in to our directory
+import comtypes.client
+comtypes.client.gen_dir='.\\comInterfaces'
+import comtypes
+import sys
+sys.modules['comtypes.gen']=comtypes.gen=__import__("comInterfaces",globals(),locals(),[])
+
+import os
+import sys
+from glob import glob
+import compileall
+
+COM_INTERFACES = (
+	("UI Automation", comtypes.client.GetModule, "typelibs/uiAutomationClient.tlb"),
+	("IAccessible 2", comtypes.client.GetModule, "typelibs/ia2.tlb"),
+	("IService Provider library", comtypes.client.GetModule, "typelibs/servprov.tlb"),
+	("MS Active Accessibility", comtypes.client.GetModule, "oleacc.dll"),
+	("Rich Edit library", comtypes.client.GetModule, "msftedit.dll"),
+	("SAPI 5", comtypes.client.CreateObject, "Sapi.SPVoice"),
+)
+COMPILE_DIRS = ("appModules", "synthDrivers", "brailleDisplayDrivers")
+
+def main():
+	print "COM interfaces:"
+	for desc, func, interface in COM_INTERFACES:
+		print "%s:" % desc,
+		try:
+			func(interface)
+			print "done."
+		except:
+			print "not found."
+	print
+
+	print "Language files:"
+	poFiles=glob('locale/*/LC_MESSAGES/nvda.po')
+	for f in poFiles:
+		print f
+		os.spawnv(os.P_WAIT,r"%s\python.exe"%sys.exec_prefix,['python',r'"%s\Tools\i18n\msgfmt.py"'%sys.exec_prefix,f])
+	print
+
+	print "Byte code compilation:"
+	for dir in COMPILE_DIRS:
+		compileall.compile_dir(dir, maxlevels=0)
+
+if __name__ == "__main__":
+	main()